--- conflicted
+++ resolved
@@ -13,8 +13,8 @@
 from pocs.base import PanBase
 from pocs.camera import AbstractCamera
 from pocs.dome import AbstractDome
+from pocs.mount import AbstractMount
 from pocs.images import Image
-from pocs.mount import AbstractMount
 from pocs.scheduler import BaseScheduler
 from pocs.utils import current_time
 from pocs.utils import error
@@ -242,7 +242,6 @@
         else:
             raise TypeError('Dome is not instance of AbstractDome class, cannot add.')
 
-<<<<<<< HEAD
     def set_mount(self, mount=None):
         """Sets the mount for the `Observatory`.
         Note:
@@ -260,8 +259,6 @@
         else:
             raise TypeError("Mount is not instance of AbstractMount class, cannot add.")
 
-=======
->>>>>>> daa32826
     ##########################################################################
     # Methods
     ##########################################################################

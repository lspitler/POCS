--- conflicted
+++ resolved
@@ -12,12 +12,8 @@
 
 from panoptes.utils import config, logger, serial, error, database
 
-<<<<<<< HEAD
-#@logger.set_log_level(level='debug')
-=======
 
 @logger.set_log_level(level='debug')
->>>>>>> e136c3d6
 @logger.has_logger
 @config.has_config
 class ArduinoSerialMonitor(object):
@@ -40,15 +36,9 @@
         self.serial_readers = dict()
 
         # Try to connect to a range of ports
-<<<<<<< HEAD
-        for i in range(5):
-            port = '/dev/arduino_{}'.format(i)
-            self.logger.info('Attempting to connect to serial port: {}'.format(port))
-=======
         for sensor in self.config['environment'].keys():
             port = self.config['environment'][sensor].get('serial_port', None)
             self.logger.info('Attempting to connect to serial port: {} {}'.format(sensor, port))
->>>>>>> e136c3d6
 
             if port is not None:
                 serial_reader = serial.SerialData(port=port, threaded=True)
